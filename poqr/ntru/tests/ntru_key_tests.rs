#[cfg(test)]
mod ntru_key_tests {
    use std::time::Instant;
    use rand::Rng;
    use ntru::ntru_key::NtruKeyPair;

    #[test]
    fn test_ntru_encrypt_decrypt() {
        // "Hello World" message
        let keypair = NtruKeyPair::new();
        let msg = "Hello World".as_bytes().to_vec();
        println!("Message: {:?}", msg);
        let enc_msg = keypair.encrypt(msg.clone());
        let dec_msg = keypair.decrypt(enc_msg);
        println!("Decrypted message: {:?}", dec_msg);
        assert_eq!(msg, dec_msg, "Hello World failed");

        // Test empty message
        let keypair = NtruKeyPair::new();
        let msg = vec![];
        let enc_msg = keypair.encrypt(msg.clone());
        let dec_msg = keypair.decrypt(enc_msg);
        assert_eq!(msg, dec_msg, "Empty message failed");

        // Test random messages
        let num_tests = 1;
        let mut rng = rand::thread_rng();

        for _ in 0..num_tests {
<<<<<<< HEAD
            let msg_len = rng.gen_range(0..=100);
=======
            let msg_len = rng.gen_range(0..=90);
>>>>>>> 6bc44e95
            let keypair = NtruKeyPair::new();
            let msg: Vec<u8> = (0..=msg_len).map(|_| rng.gen_range(1..=127)).collect();
            let enc_msg = keypair.encrypt(msg.clone());
            let dec_msg = keypair.decrypt(enc_msg);
            assert_eq!(msg, dec_msg, "Random message failed");
        }
    }
}<|MERGE_RESOLUTION|>--- conflicted
+++ resolved
@@ -1,8 +1,7 @@
 #[cfg(test)]
 mod ntru_key_tests {
-    use std::time::Instant;
+    use ntru::ntru_key::NtruKeyPair;
     use rand::Rng;
-    use ntru::ntru_key::NtruKeyPair;
 
     #[test]
     fn test_ntru_encrypt_decrypt() {
@@ -27,11 +26,7 @@
         let mut rng = rand::thread_rng();
 
         for _ in 0..num_tests {
-<<<<<<< HEAD
             let msg_len = rng.gen_range(0..=100);
-=======
-            let msg_len = rng.gen_range(0..=90);
->>>>>>> 6bc44e95
             let keypair = NtruKeyPair::new();
             let msg: Vec<u8> = (0..=msg_len).map(|_| rng.gen_range(1..=127)).collect();
             let enc_msg = keypair.encrypt(msg.clone());
